[package]
name = "libreauth"
version = "0.6.0"
authors = ["Rodolphe Breard <rodolphe@what.tf>", "YetAnotherMinion <yam@thinkalexandria.com"]
description = "Collection of tools for user authentication."
documentation = "https://what.tf/libreauth/"
repository = "https://github.com/breard-r/libreauth"
readme = "README.md"
keywords = ["authentication", "2fa", "otp", "hotp", "totp"]
license = "CECILL-2.1"
include = ["src/**/*", "Cargo.toml", "LICENSE.txt"]

[lib]
name = "libreauth"
crate-type = ["rlib", "dylib"]

[features]
cbindings = ["libc"]

[dependencies]
<<<<<<< HEAD
rustc-serialize = "^0.3.15"
ring = "0.7.5"
=======
rust-crypto = "^0.2.31"
>>>>>>> 896ca610
base32 = "^0.3.0"
time = "^0.1.31"
<<<<<<< HEAD
rand = "0.3.15"
=======
nom = "^2.2.1"
>>>>>>> 896ca610

[dependencies.libc]
version = "^0.1.8"
optional = true<|MERGE_RESOLUTION|>--- conflicted
+++ resolved
@@ -18,19 +18,11 @@
 cbindings = ["libc"]
 
 [dependencies]
-<<<<<<< HEAD
-rustc-serialize = "^0.3.15"
 ring = "0.7.5"
-=======
-rust-crypto = "^0.2.31"
->>>>>>> 896ca610
 base32 = "^0.3.0"
 time = "^0.1.31"
-<<<<<<< HEAD
 rand = "0.3.15"
-=======
 nom = "^2.2.1"
->>>>>>> 896ca610
 
 [dependencies.libc]
 version = "^0.1.8"
