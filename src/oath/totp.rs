/*
 * Copyright Rodolphe Breard (2015)
 * Author: Rodolphe Breard (2015)
 *
 * This software is a computer program whose purpose is to [describe
 * functionalities and technical features of your software].
 *
 * This software is governed by the CeCILL  license under French law and
 * abiding by the rules of distribution of free software.  You can  use,
 * modify and/ or redistribute the software under the terms of the CeCILL
 * license as circulated by CEA, CNRS and INRIA at the following URL
 * "http://www.cecill.info".
 *
 * As a counterpart to the access to the source code and  rights to copy,
 * modify and redistribute granted by the license, users are provided only
 * with a limited warranty  and the software's author,  the holder of the
 * economic rights,  and the successive licensors  have only  limited
 * liability.
 *
 * In this respect, the user's attention is drawn to the risks associated
 * with loading,  using,  modifying and/or developing or reproducing the
 * software by the user in light of its specific status of free software,
 * that may mean  that it is complicated to manipulate,  and  that  also
 * therefore means  that it is reserved for developers  and  experienced
 * professionals having in-depth computer knowledge. Users are therefore
 * encouraged to load and test the software's suitability as regards their
 * requirements in conditions enabling the security of their systems and/or
 * data to be ensured and,  more generally, to use and operate it in the
 * same conditions as regards security.
 *
 * The fact that you are presently reading this means that you have had
 * knowledge of the CeCILL license and that you accept its terms.
 */


use super::{HashFunction, ErrorCode, HOTPBuilder};
use rustc_serialize::hex::FromHex;
use base32;
use time;


pub struct TOTP {
    key: Vec<u8>,
    timestamp_offset: i64,
    positive_tolerance: u64,
    negative_tolerance: u64,
    period: u32,
    initial_time: u64,
    output_len: usize,
    output_base: Vec<u8>,
    hash_function: HashFunction,
}

impl TOTP {
    fn get_counter(&self) -> u64 {
        let timestamp = time::now().to_timespec().sec + self.timestamp_offset;
        let timestamp = timestamp as u64;
        if timestamp < self.initial_time {
            panic!("The current Unix time is below the initial time.");
        }
        (timestamp - self.initial_time) / self.period as u64
    }

    /// Generate the current TOTP value.
    ///
    /// ## Examples
    /// ```
    /// let key_base32 = "GEZDGNBVGY3TQOJQGEZDGNBVGY3TQOJQ".to_owned();
    /// let mut totp = libreauth::oath::TOTPBuilder::new()
    ///     .base32_key(&key_base32)
    ///     .finalize()
    ///     .unwrap();
    ///
    /// let code = totp.generate();
    /// assert_eq!(code.len(), 6);
    /// ```
    pub fn generate(&self) -> String {
        let counter = self.get_counter();
        let hotp = HOTPBuilder::new()
            .key(&self.key.clone())
            .counter(counter)
            .output_len(self.output_len)
            .output_base(&self.output_base)
            .hash_function(self.hash_function)
            .finalize();
        match hotp {
            Ok(h) => h.generate(),
            Err(e) => panic!(e),
        }
    }

    /// Checks if the given code is valid. This implementation uses the [double HMAC verification](https://www.nccgroup.trust/us/about-us/newsroom-and-events/blog/2011/february/double-hmac-verification/) in order to prevent a timing side channel attack.
    ///
    /// ## Examples
    /// ```
    /// let key_ascii = "12345678901234567890".to_owned();
    /// let user_code = "755224".to_owned();
    /// let valid = libreauth::oath::TOTPBuilder::new()
    ///     .ascii_key(&key_ascii)
    ///     .finalize()
    ///     .unwrap()
    ///     .is_valid(&user_code);
    /// ```
    pub fn is_valid(&self, code: &String) -> bool {
        let base_counter = self.get_counter();
        for counter in (base_counter-self.negative_tolerance)..(base_counter+self.positive_tolerance+1) {
            let hotp = HOTPBuilder::new()
                .key(&self.key.clone())
                .counter(counter)
                .output_len(self.output_len)
                .hash_function(self.hash_function)
                .finalize();
            let is_valid = match hotp {
                Ok(h) => h.is_valid(code),
                Err(e) => panic!(e),
            };
            if is_valid {
                return true;
            }
        };
        false
    }
}

/// ## Examples
///
/// The following examples uses the same shared secret passed in various forms.
///
///```
/// let key = vec![49, 50, 51, 52, 53, 54, 55, 56, 57, 48, 49, 50, 51, 52, 53, 54, 55, 56, 57, 48];
/// let mut totp = libreauth::oath::TOTPBuilder::new()
///     .key(&key)
///     .finalize()
///     .unwrap();
///```
///
///```
/// let key_ascii = "12345678901234567890".to_owned();
/// let mut totp = libreauth::oath::TOTPBuilder::new()
///     .ascii_key(&key_ascii)
///     .period(42)
///     .finalize();
///```
///
///```
/// let key_hex = "3132333435363738393031323334353637383930".to_owned();
/// let mut totp = libreauth::oath::TOTPBuilder::new()
///     .hex_key(&key_hex)
///     .timestamp(1234567890)
///     .finalize();
///```
///
///```
/// let key_base32 = "GEZDGNBVGY3TQOJQGEZDGNBVGY3TQOJQ".to_owned();
/// let mut totp = libreauth::oath::TOTPBuilder::new()
///     .base32_key(&key_base32)
///     .output_len(8)
///     .hash_function(libreauth::oath::HashFunction::Sha256)
///     .finalize();
///```
pub struct TOTPBuilder {
    key: Option<Vec<u8>>,
    timestamp_offset: i64,
    positive_tolerance: u64,
    negative_tolerance: u64,
    period: u32,
    initial_time: u64,
    output_len: usize,
    output_base: Vec<u8>,
    hash_function: HashFunction,
    runtime_error: Option<ErrorCode>,
}

impl TOTPBuilder {
    /// Generates the base configuration for TOTP code generation.
    pub fn new() -> TOTPBuilder {
        TOTPBuilder {
            key: None,
            timestamp_offset: 0,
            positive_tolerance: 0,
            negative_tolerance: 0,
            period: 30,
            initial_time: 0,
            output_len: 6,
            output_base: "0123456789".to_owned().into_bytes(),
            hash_function: HashFunction::Sha1,
            runtime_error: None,
        }
    }

    builder_common!(TOTPBuilder);

    /// Sets a custom value for the current Unix time instead of the real one.
    pub fn timestamp(&mut self, timestamp: i64) -> &mut TOTPBuilder {
        let current_timestamp = time::now().to_timespec().sec;
        self.timestamp_offset = timestamp - current_timestamp;
        self
    }

    /// Sets the number of periods ahead or behind the current one for which the user code will
    /// still be considered valid. You should not set a value higher than 2. Default is 0.
    pub fn tolerance(&mut self, tolerance: u64) -> &mut TOTPBuilder {
        self.positive_tolerance = tolerance;
        self.negative_tolerance = tolerance;
        self
    }

    /// Sets the number of periods ahead the current one for which the user code will
    /// still be considered valid. You should not set a value higher than 2. Default is 0.
    pub fn positive_tolerance(&mut self, tolerance: u64) -> &mut TOTPBuilder {
        self.positive_tolerance = tolerance;
        self
    }

    /// Sets the number of periods behind the current one for which the user code will
    /// still be considered valid. You should not set a value higher than 2. Default is 0.
    pub fn negative_tolerance(&mut self, tolerance: u64) -> &mut TOTPBuilder {
        self.negative_tolerance = tolerance;
        self
    }

    /// Sets the time step in seconds (X). May not be zero. Default is 30.
    pub fn period(&mut self, period: u32) -> &mut TOTPBuilder {
        if period == 0 {
            self.runtime_error = Some(ErrorCode::InvalidPeriod);
        } else {
            self.period = period;
        }
        self
    }

    /// Sets the Unix time to start counting time steps (T0). Default is 0.
    pub fn initial_time(&mut self, initial_time: u64) -> &mut TOTPBuilder {
        self.initial_time = initial_time;
        self
    }

    /// Returns the finalized TOTP object.
    pub fn finalize(&self) -> Result<TOTP, ErrorCode> {
        match self.runtime_error {
            Some(e) => return Err(e),
            None => (),
        }
        match self.code_length() {
            n if n < 1000000 => return Err(ErrorCode::CodeTooSmall),
            n if n > 2147483648 => return Err(ErrorCode::CodeTooBig),
            _ => (),
        }
        match self.key {
            Some(ref k) => Ok(TOTP {
                key: k.clone(),
                timestamp_offset: self.timestamp_offset,
                positive_tolerance: self.positive_tolerance,
                negative_tolerance: self.negative_tolerance,
                initial_time: self.initial_time,
                period: self.period,
                output_len: self.output_len,
                output_base: self.output_base.clone(),
                hash_function: self.hash_function,
            }),
            None => Err(ErrorCode::InvalidKey),
        }
    }
}


#[cfg(feature = "cbindings")]
pub mod cbindings {
    use super::TOTPBuilder;
    use oath::{HashFunction, ErrorCode, c};
    use libc;
    use time;
    use std;

    #[repr(C)]
    pub struct TOTPcfg {
        key: *const u8,
        key_len: libc::size_t,
        timestamp: libc::int64_t,
        period: libc::uint32_t,
        initial_time: libc::uint64_t,
        output_len: libc::size_t,
        output_base: *const u8,
        output_base_len: libc::size_t,
        hash_function: HashFunction,
    }

    #[no_mangle]
    pub extern fn libreauth_totp_init(cfg: *mut TOTPcfg) -> ErrorCode {
        let res: Result<&mut TOTPcfg, ErrorCode> = otp_init!(TOTPcfg, cfg,
                                                             timestamp, time::now().to_timespec().sec,
                                                             period, 30,
                                                             initial_time, 0
                                                            );
        match res {
            Ok(_) => ErrorCode::Success,
            Err(errno) => errno,
        }
    }

    #[no_mangle]
    pub extern fn libreauth_totp_generate(cfg: *const TOTPcfg, code: *mut libc::uint8_t) -> ErrorCode {
        let cfg = get_value_or_errno!(c::get_cfg(cfg));
        let mut code = get_value_or_errno!(c::get_mut_code(code, cfg.output_len as usize));
        let output_base = get_value_or_errno!(c::get_output_base(cfg.output_base, cfg.output_base_len as usize));
        let key = get_value_or_errno!(c::get_key(cfg.key, cfg.key_len as usize));
        match TOTPBuilder::new()
            .key(&key)
            .output_len(cfg.output_len as usize)
            .output_base(&output_base)
            .hash_function(cfg.hash_function)
            .timestamp(cfg.timestamp)
            .period(cfg.period)
            .initial_time(cfg.initial_time)
            .finalize() {
                Ok(hotp) => {
                    let ref_code = hotp.generate().into_bytes();
                    c::write_code(&ref_code, code);
                    ErrorCode::Success
                },
<<<<<<< HEAD
                Err(errno) => errno,
        }
=======
                Err(errno) => errno as libc::int32_t,
            }
>>>>>>> 073edf3f
    }

    #[no_mangle]
    pub extern fn libreauth_totp_is_valid(cfg: *const TOTPcfg, code: *const libc::uint8_t) -> libc::int32_t {
        let cfg = get_value_or_false!(c::get_cfg(cfg));
        let code = get_value_or_false!(c::get_code(code, cfg.output_len as usize));
        let output_base = get_value_or_false!(c::get_output_base(cfg.output_base, cfg.output_base_len as usize));
        let key = get_value_or_false!(c::get_key(cfg.key, cfg.key_len as usize));
        match TOTPBuilder::new()
            .key(&key)
            .output_len(cfg.output_len as usize)
            .output_base(&output_base)
            .hash_function(cfg.hash_function)
            .timestamp(cfg.timestamp)
            .period(cfg.period)
            .initial_time(cfg.initial_time)
            .finalize() {
                Ok(totp) => {
                    match totp.is_valid(&code) {
                        true => 1,
                        false => 0,
                    }
                },
                Err(_) => 0,
            }
    }
}


#[cfg(test)]
mod tests {
    use super::TOTPBuilder;
    use oath::HashFunction;

    #[test]
    fn test_totp_key_simple() {
        let key = vec![49, 50, 51, 52, 53, 54, 55, 56, 57, 48, 49, 50, 51, 52, 53, 54, 55, 56, 57, 48];

        let totp = TOTPBuilder::new()
            .key(&key)
            .finalize()
            .unwrap();

        assert_eq!(totp.key, key);
        assert_eq!(totp.output_len, 6);
        match totp.hash_function {
            HashFunction::Sha1 => assert!(true),
            _ => assert!(false),
        }

        let code = totp.generate();
        assert_eq!(code.len(), 6);
    }

    #[test]
    fn test_totp_keu_full() {
        let key = vec![49, 50, 51, 52, 53, 54, 55, 56, 57, 48, 49, 50, 51, 52, 53, 54, 55, 56, 57, 48];

        let totp = TOTPBuilder::new()
            .key(&key)
            .timestamp(1111111109)
            .period(70)
            .output_len(8)
            .hash_function(HashFunction::Sha256)
            .finalize()
            .unwrap();
        assert_eq!(totp.key, key);
        assert_eq!(totp.period, 70);
        assert_eq!(totp.initial_time, 0);
        assert_eq!(totp.output_len, 8);

        let code = totp.generate();
        assert_eq!(code.len(), 8);
        assert_eq!(code, "04696041");
    }

    #[test]
    fn test_totp_asciikey_simple() {
        let key_ascii = "12345678901234567890".to_owned();
        let key = vec![49, 50, 51, 52, 53, 54, 55, 56, 57, 48, 49, 50, 51, 52, 53, 54, 55, 56, 57, 48];

        let totp = TOTPBuilder::new()
            .ascii_key(&key_ascii)
            .finalize()
            .unwrap();

        assert_eq!(totp.key, key);
        assert_eq!(totp.output_len, 6);
        match totp.hash_function {
            HashFunction::Sha1 => assert!(true),
            _ => assert!(false),
        }

        let code = totp.generate();
        assert_eq!(code.len(), 6);
    }

    #[test]
    fn test_totp_asciikeu_full() {
        let key_ascii = "12345678901234567890".to_owned();
        let key = vec![49, 50, 51, 52, 53, 54, 55, 56, 57, 48, 49, 50, 51, 52, 53, 54, 55, 56, 57, 48];

        let totp = TOTPBuilder::new()
            .ascii_key(&key_ascii)
            .timestamp(1111111109)
            .period(70)
            .output_len(8)
            .hash_function(HashFunction::Sha256)
            .finalize()
            .unwrap();
        assert_eq!(totp.key, key);
        assert_eq!(totp.period, 70);
        assert_eq!(totp.initial_time, 0);
        assert_eq!(totp.output_len, 8);

        let code = totp.generate();
        assert_eq!(code.len(), 8);
        assert_eq!(code, "04696041");
    }

    #[test]
    fn test_totp_kexkey_simple() {
        let key_hex = "3132333435363738393031323334353637383930".to_owned();
        let key = vec![49, 50, 51, 52, 53, 54, 55, 56, 57, 48, 49, 50, 51, 52, 53, 54, 55, 56, 57, 48];

        let totp = TOTPBuilder::new()
            .hex_key(&key_hex)
            .finalize()
            .unwrap();

        assert_eq!(totp.key, key);
        assert_eq!(totp.output_len, 6);
        match totp.hash_function {
            HashFunction::Sha1 => assert!(true),
            _ => assert!(false),
        }

        let code = totp.generate();
        assert_eq!(code.len(), 6);
    }

    #[test]
    fn test_totp_hexkey_full() {
        let key_hex = "3132333435363738393031323334353637383930".to_owned();
        let key = vec![49, 50, 51, 52, 53, 54, 55, 56, 57, 48, 49, 50, 51, 52, 53, 54, 55, 56, 57, 48];

        let totp = TOTPBuilder::new()
            .hex_key(&key_hex)
            .timestamp(1111111109)
            .period(70)
            .output_len(8)
            .hash_function(HashFunction::Sha256)
            .finalize()
            .unwrap();
        assert_eq!(totp.key, key);
        assert_eq!(totp.period, 70);
        assert_eq!(totp.initial_time, 0);
        assert_eq!(totp.output_len, 8);

        let code = totp.generate();
        assert_eq!(code.len(), 8);
        assert_eq!(code, "04696041");
    }

    #[test]
    fn test_totp_base32key_simple() {
        let key = vec![49, 50, 51, 52, 53, 54, 55, 56, 57, 48, 49, 50, 51, 52, 53, 54, 55, 56, 57, 48];
        let key_base32 = "GEZDGNBVGY3TQOJQGEZDGNBVGY3TQOJQ".to_owned();

        let totp = TOTPBuilder::new()
            .base32_key(&key_base32)
            .finalize()
            .unwrap();

        assert_eq!(totp.key, key);
        assert_eq!(totp.output_len, 6);
        match totp.hash_function {
            HashFunction::Sha1 => assert!(true),
            _ => assert!(false),
        }

        let code = totp.generate();
        assert_eq!(code.len(), 6);
    }

    #[test]
    fn test_totp_base32key_full() {
        let key = vec![49, 50, 51, 52, 53, 54, 55, 56, 57, 48, 49, 50, 51, 52, 53, 54, 55, 56, 57, 48];
        let key_base32 = "GEZDGNBVGY3TQOJQGEZDGNBVGY3TQOJQ".to_owned();

        let totp = TOTPBuilder::new()
            .base32_key(&key_base32)
            .timestamp(1111111109)
            .period(70)
            .output_len(8)
            .hash_function(HashFunction::Sha256)
            .finalize()
            .unwrap();
        assert_eq!(totp.key, key);
        assert_eq!(totp.period, 70);
        assert_eq!(totp.initial_time, 0);
        assert_eq!(totp.output_len, 8);

        let code = totp.generate();
        assert_eq!(code.len(), 8);
        assert_eq!(code, "04696041");
    }

    #[test]
    fn test_nokey() {
        match TOTPBuilder::new().finalize() {
            Ok(_) => assert!(false),
            Err(_) => assert!(true),
        }
    }

    #[test]
    fn test_invalid_hexkey() {
        let key = "!@#$%^&".to_owned();
        match TOTPBuilder::new().hex_key(&key).finalize() {
            Ok(_) => assert!(false),
            Err(_) => assert!(true),
        }
    }

    #[test]
    fn test_invalid_base32key() {
        let key = "!@#$%^&".to_owned();
        match TOTPBuilder::new().base32_key(&key).finalize() {
            Ok(_) => assert!(false),
            Err(_) => assert!(true),
        }
    }

    #[test]
    fn test_small_result_base10() {
        let key_ascii = "12345678901234567890".to_owned();
        match TOTPBuilder::new().ascii_key(&key_ascii).output_len(5).finalize() {
            Ok(_) => assert!(false),
            Err(_) => assert!(true),
        }
    }

    #[test]
    fn test_big_result_base10() {
        let key_ascii = "12345678901234567890".to_owned();
        for nb in vec![10, 42, 69, 1024, 0xffffff] {
            match TOTPBuilder::new().ascii_key(&key_ascii).output_len(nb).finalize() {
                Ok(_) => assert!(false),
                Err(_) => assert!(true),
            }
        }
    }

    #[test]
    fn test_result_ok_base10() {
        let key_ascii = "12345678901234567890".to_owned();
        match TOTPBuilder::new().ascii_key(&key_ascii).output_len(6).finalize() {
            Ok(_) => assert!(true),
            Err(_) => assert!(false),
        }
        match TOTPBuilder::new().ascii_key(&key_ascii).output_len(9).finalize() {
            Ok(_) => assert!(true),
            Err(_) => assert!(false),
        }
    }

    #[test]
    fn test_small_result_base64() {
        let key_ascii = "12345678901234567890".to_owned();
        let base = "0123456789abcdefghijklmnopqrstuvwxyzABCDEFGHIJKLMNOPQRSTUVWXYZ+/".to_owned().into_bytes();
        match TOTPBuilder::new().ascii_key(&key_ascii).output_base(&base).output_len(3).finalize() {
            Ok(_) => assert!(false),
            Err(_) => assert!(true),
        }
    }

    #[test]
    fn test_big_result_base64() {
        let key_ascii = "12345678901234567890".to_owned();
        let base = "0123456789abcdefghijklmnopqrstuvwxyzABCDEFGHIJKLMNOPQRSTUVWXYZ+/".to_owned().into_bytes();
        match TOTPBuilder::new().ascii_key(&key_ascii).output_base(&base).output_len(6).finalize() {
            Ok(_) => assert!(false),
            Err(_) => assert!(true),
        }
    }

    #[test]
    fn test_result_ok_base64() {
        let key_ascii = "12345678901234567890".to_owned();
        let base = "0123456789abcdefghijklmnopqrstuvwxyzABCDEFGHIJKLMNOPQRSTUVWXYZ+/".to_owned().into_bytes();
        match TOTPBuilder::new().ascii_key(&key_ascii).output_base(&base).output_len(4).finalize() {
            Ok(_) => assert!(true),
            Err(_) => assert!(false),
        }
        match TOTPBuilder::new().ascii_key(&key_ascii).output_base(&base).output_len(5).finalize() {
            Ok(_) => assert!(true),
            Err(_) => assert!(false),
        }
    }

    #[test]
    fn test_rfc6238_examples_sha1() {
        let key_hex = "3132333435363738393031323334353637383930".to_owned();
        let examples = [
            (59,          HashFunction::Sha1,   "94287082"),
            (1111111109,  HashFunction::Sha1,   "07081804"),
            (1111111111,  HashFunction::Sha1,   "14050471"),
            (1234567890,  HashFunction::Sha1,   "89005924"),
            (2000000000,  HashFunction::Sha1,   "69279037"),
            (20000000000, HashFunction::Sha1,   "65353130"),
        ];
        for &(timestamp, hash_function, ref_code) in examples.iter() {
            let code = TOTPBuilder::new()
                .hex_key(&key_hex)
                .timestamp(timestamp)
                .output_len(8)
                .hash_function(hash_function)
                .finalize()
                .unwrap()
                .generate();
            assert_eq!(code.len(), 8);
            assert_eq!(code, ref_code);
        }
    }

    #[test]
    fn test_rfc6238_examples_sha256() {
        let key_hex = "3132333435363738393031323334353637383930313233343536373839303132".to_owned();
        let examples = [
            (59,          HashFunction::Sha256, "46119246"),
            (1111111109,  HashFunction::Sha256, "68084774"),
            (1111111111,  HashFunction::Sha256, "67062674"),
            (1234567890,  HashFunction::Sha256, "91819424"),
            (2000000000,  HashFunction::Sha256, "90698825"),
            (20000000000, HashFunction::Sha256, "77737706"),
        ];
        for &(timestamp, hash_function, ref_code) in examples.iter() {
            let code = TOTPBuilder::new()
                .hex_key(&key_hex)
                .timestamp(timestamp)
                .output_len(8)
                .hash_function(hash_function)
                .finalize()
                .unwrap()
                .generate();
            assert_eq!(code.len(), 8);
            assert_eq!(code, ref_code);
        }
    }

    #[test]
    fn test_rfc6238_examples_sha512() {
        let key_hex = "31323334353637383930313233343536373839303132333435363738393031323334353637383930313233343536373839303132333435363738393031323334".to_owned();
        let examples = [
            (59,          HashFunction::Sha512, "90693936"),
            (1111111109,  HashFunction::Sha512, "25091201"),
            (1111111111,  HashFunction::Sha512, "99943326"),
            (1234567890,  HashFunction::Sha512, "93441116"),
            (2000000000,  HashFunction::Sha512, "38618901"),
            (20000000000, HashFunction::Sha512, "47863826"),
        ];
        for &(timestamp, hash_function, ref_code) in examples.iter() {
            let code = TOTPBuilder::new()
                .hex_key(&key_hex)
                .timestamp(timestamp)
                .output_len(8)
                .hash_function(hash_function)
                .finalize()
                .unwrap()
                .generate();
            assert_eq!(code.len(), 8);
            assert_eq!(code, ref_code);
        }
    }

    #[test]
    fn test_valid_code() {
        let key_ascii = "12345678901234567890".to_owned();
        let user_code = "94287082".to_owned();
        let valid = TOTPBuilder::new()
            .ascii_key(&key_ascii)
            .timestamp(59)
            .output_len(8)
            .finalize()
            .unwrap()
            .is_valid(&user_code);
        assert_eq!(valid, true);
    }

    #[test]
    fn test_tolerance() {
        let key_ascii = "12345678901234567890".to_owned();
        let examples = [
            (1234567890, 0, "590587", false), // +1
            (1234567890, 1, "590587", true), // +1
            (1234567890, 1, "240500", false), // +2
            (1234567890, 2, "240500", true), // +2
            (1234567890, 0, "980357", false), // -1
            (1234567890, 1, "980357", true), // -1
            (1234567890, 1, "186057", false), // -2
            (1234567890, 2, "186057", true), // -2
        ];
        for &(timestamp, tolerance, user_code, validity) in examples.iter() {
            let valid = TOTPBuilder::new()
                .ascii_key(&key_ascii)
                .timestamp(timestamp)
                .tolerance(tolerance)
                .finalize()
                .unwrap()
                .is_valid(&user_code.to_owned());
            assert_eq!(valid, validity);
        }
    }

    #[test]
    fn test_positive_tolerance() {
        let key_ascii = "12345678901234567890".to_owned();
        let examples = [
            (1234567890, 0, "590587", false), // +1
            (1234567890, 1, "590587", true), // +1
            (1234567890, 1, "240500", false), // +2
            (1234567890, 2, "240500", true), // +2
            (1234567890, 0, "980357", false), // -1
            (1234567890, 1, "980357", false), // -1
            (1234567890, 1, "186057", false), // -2
            (1234567890, 2, "186057", false), // -2
        ];
        for &(timestamp, tolerance, user_code, validity) in examples.iter() {
            let valid = TOTPBuilder::new()
                .ascii_key(&key_ascii)
                .timestamp(timestamp)
                .positive_tolerance(tolerance)
                .finalize()
                .unwrap()
                .is_valid(&user_code.to_owned());
            assert_eq!(valid, validity);
        }
    }


    #[test]
    fn test_negative_tolerance() {
        let key_ascii = "12345678901234567890".to_owned();
        let examples = [
            (1234567890, 0, "590587", false), // +1
            (1234567890, 1, "590587", false), // +1
            (1234567890, 1, "240500", false), // +2
            (1234567890, 2, "240500", false), // +2
            (1234567890, 0, "980357", false), // -1
            (1234567890, 1, "980357", true), // -1
            (1234567890, 1, "186057", false), // -2
            (1234567890, 2, "186057", true), // -2
        ];
        for &(timestamp, tolerance, user_code, validity) in examples.iter() {
            let valid = TOTPBuilder::new()
                .ascii_key(&key_ascii)
                .timestamp(timestamp)
                .negative_tolerance(tolerance)
                .finalize()
                .unwrap()
                .is_valid(&user_code.to_owned());
            assert_eq!(valid, validity);
        }
    }

    #[test]
    fn test_invalid_code() {
        let key_ascii = "12345678901234567890".to_owned();
        let user_code = "12345678".to_owned();
        let valid = TOTPBuilder::new()
            .ascii_key(&key_ascii)
            .timestamp(59)
            .output_len(8)
            .finalize()
            .unwrap()
            .is_valid(&user_code);
        assert_eq!(valid, false);
    }

    #[test]
    fn test_bad_code() {
        let key_ascii = "12345678901234567890".to_owned();
        let user_code = "!@#$%^&*".to_owned();
        let valid = TOTPBuilder::new()
            .ascii_key(&key_ascii)
            .timestamp(59)
            .output_len(8)
            .finalize()
            .unwrap()
            .is_valid(&user_code);
        assert_eq!(valid, false);
    }

    #[test]
    fn test_empty_code() {
        let key_ascii = "12345678901234567890".to_owned();
        let user_code = "".to_owned();
        let valid = TOTPBuilder::new()
            .ascii_key(&key_ascii)
            .timestamp(59)
            .output_len(8)
            .finalize()
            .unwrap()
            .is_valid(&user_code);
        assert_eq!(valid, false);
    }
}<|MERGE_RESOLUTION|>--- conflicted
+++ resolved
@@ -318,13 +318,8 @@
                     c::write_code(&ref_code, code);
                     ErrorCode::Success
                 },
-<<<<<<< HEAD
                 Err(errno) => errno,
-        }
-=======
-                Err(errno) => errno as libc::int32_t,
             }
->>>>>>> 073edf3f
     }
 
     #[no_mangle]
